--- conflicted
+++ resolved
@@ -2,22 +2,14 @@
 
 import (
 	"bytes"
-<<<<<<< HEAD
 	"fmt"
-=======
->>>>>>> 54ef1c7a
 	"reflect"
 	"testing"
 
 	"github.com/stretchr/testify/assert"
-<<<<<<< HEAD
-	"go.mozilla.org/sops/kms"
-=======
-	"go.mozilla.org/sops/aes"
->>>>>>> 54ef1c7a
 )
 
-type Cipher struct{}
+type reverseCipher struct{}
 
 // reverse returns its argument string reversed rune-wise left to right.
 func reverse(s string) string {
@@ -28,18 +20,18 @@
 	return string(r)
 }
 
-func (c Cipher) Encrypt(value interface{}, key []byte, path string, stash interface{}) (string, error) {
+func (c reverseCipher) Encrypt(value interface{}, key []byte, path string) (string, error) {
 	b, err := ToBytes(value)
 	if err != nil {
 		return "", err
 	}
 	return reverse(string(b)), nil
 }
-func (c Cipher) Decrypt(value string, key []byte, path string) (plaintext interface{}, stashValue interface{}, err error) {
+func (c reverseCipher) Decrypt(value string, key []byte, path string) (plaintext interface{}, err error) {
 	if value == "error" {
-		return nil, nil, fmt.Errorf("Error")
-	}
-	return reverse(value), nil, nil
+		return nil, fmt.Errorf("Error")
+	}
+	return reverse(value), nil
 }
 
 func TestUnencryptedSuffix(t *testing.T) {
@@ -74,13 +66,8 @@
 			},
 		},
 	}
-<<<<<<< HEAD
-	cipher := Cipher{}
-	_, err := tree.Encrypt(bytes.Repeat([]byte("f"), 32), cipher, nil)
-=======
-	cipher := aes.NewCipher()
+	cipher := reverseCipher{}
 	_, err := tree.Encrypt(bytes.Repeat([]byte("f"), 32), cipher)
->>>>>>> 54ef1c7a
 	if err != nil {
 		t.Errorf("Encrypting the tree failed: %s", err)
 	}
@@ -245,42 +232,6 @@
 	assert.Equal(t, expected, result)
 }
 
-<<<<<<< HEAD
-func TestRemoveMasterKeys(t *testing.T) {
-	m := Metadata{
-		KeySources: []KeySource{
-			KeySource{
-				Name: "kms",
-				Keys: []MasterKey{
-					&kms.MasterKey{
-						Arn: "foo",
-					}, &kms.MasterKey{
-						Arn: "bar",
-					},
-					&kms.MasterKey{
-						Arn: "foobar",
-					},
-				},
-			},
-		},
-	}
-	m.RemoveMasterKeys([]MasterKey{
-		&kms.MasterKey{
-			Arn: "bar",
-		},
-		&kms.MasterKey{
-			Arn: "foobar",
-		},
-	})
-	assert.Equal(t, []MasterKey{
-		&kms.MasterKey{
-			Arn: "foo",
-		},
-	}, m.KeySources[0].Keys)
-}
-
-=======
->>>>>>> 54ef1c7a
 func TestInsertOrReplaceValue(t *testing.T) {
 	tree := TreeBranch{
 		TreeItem{
@@ -360,7 +311,7 @@
 		},
 		Metadata: Metadata{},
 	}
-	tree.Encrypt(bytes.Repeat([]byte{'f'}, 32), Cipher{}, make(map[string][]interface{}))
+	tree.Encrypt(bytes.Repeat([]byte{'f'}, 32), reverseCipher{})
 	assert.NotEqual(t, "foo", tree.Branch[0].Key.(Comment).Value)
 }
 
@@ -374,7 +325,7 @@
 		},
 		Metadata: Metadata{},
 	}
-	tree.Decrypt(bytes.Repeat([]byte{'f'}, 32), Cipher{}, make(map[string][]interface{}))
+	tree.Decrypt(bytes.Repeat([]byte{'f'}, 32), reverseCipher{})
 	assert.Equal(t, "foo", tree.Branch[0].Key.(Comment).Value)
 }
 
@@ -389,6 +340,6 @@
 		},
 		Metadata: Metadata{},
 	}
-	tree.Decrypt(bytes.Repeat([]byte{'f'}, 32), Cipher{}, make(map[string][]interface{}))
+	tree.Decrypt(bytes.Repeat([]byte{'f'}, 32), reverseCipher{})
 	assert.Equal(t, "error", tree.Branch[0].Key.(Comment).Value)
 }
package json

import (
	"testing"

	"github.com/getsops/sops/v3"
	"github.com/getsops/sops/v3/config"
	"github.com/stretchr/testify/assert"
)

func TestDecodeJSON(t *testing.T) {
	in := `
{
   "glossary":{
      "title":"example glossary",
      "GlossDiv":{
         "title":"S",
         "GlossList":{
            "GlossEntry":{
               "ID":"SGML",
               "SortAs":"SGML",
               "GlossTerm":"Standard Generalized Markup Language",
               "Acronym":"SGML",
               "Abbrev":"ISO 8879:1986",
               "GlossDef":{
                  "para":"A meta-markup language, used to create markup languages such as DocBook.",
                  "GlossSeeAlso":[
                     "GML",
                     "XML"
                  ]
               },
               "GlossSee":"markup"
            }
         }
      }
   }
}`
	expected := sops.TreeBranch{
		sops.TreeItem{
			Key: "glossary",
			Value: sops.TreeBranch{
				sops.TreeItem{
					Key:   "title",
					Value: "example glossary",
				},
				sops.TreeItem{
					Key: "GlossDiv",
					Value: sops.TreeBranch{
						sops.TreeItem{
							Key:   "title",
							Value: "S",
						},
						sops.TreeItem{
							Key: "GlossList",
							Value: sops.TreeBranch{
								sops.TreeItem{
									Key: "GlossEntry",
									Value: sops.TreeBranch{
										sops.TreeItem{
											Key:   "ID",
											Value: "SGML",
										},
										sops.TreeItem{
											Key:   "SortAs",
											Value: "SGML",
										},
										sops.TreeItem{
											Key:   "GlossTerm",
											Value: "Standard Generalized Markup Language",
										},
										sops.TreeItem{
											Key:   "Acronym",
											Value: "SGML",
										},
										sops.TreeItem{
											Key:   "Abbrev",
											Value: "ISO 8879:1986",
										},
										sops.TreeItem{
											Key: "GlossDef",
											Value: sops.TreeBranch{
												sops.TreeItem{
													Key:   "para",
													Value: "A meta-markup language, used to create markup languages such as DocBook.",
												},
												sops.TreeItem{
													Key: "GlossSeeAlso",
													Value: []interface{}{
														"GML",
														"XML",
													},
												},
											},
										},
										sops.TreeItem{
											Key:   "GlossSee",
											Value: "markup",
										},
									},
								},
							},
						},
					},
				},
			},
		},
	}
	branch, err := Store{}.treeBranchFromJSON([]byte(in))
	assert.Nil(t, err)
	assert.Equal(t, expected, branch)
}

func TestDecodeSimpleJSONObject(t *testing.T) {
	in := `{"foo": "bar", "baz": 2}`
	expected := sops.TreeBranch{
		sops.TreeItem{
			Key:   "foo",
			Value: "bar",
		},
		sops.TreeItem{
			Key:   "baz",
			Value: 2.0,
		},
	}
	branch, err := Store{}.treeBranchFromJSON([]byte(in))
	assert.Nil(t, err)
	assert.Equal(t, expected, branch)
}

func TestDecodeNumber(t *testing.T) {
	in := `42`
	_, err := Store{}.treeBranchFromJSON([]byte(in))
	assert.NotNil(t, err)
	assert.Equal(t, "Expected JSON object start, got 42 of type float64 instead", err.Error())
}

func TestDecodeArray(t *testing.T) {
	in := ` [42] `
	_, err := Store{}.treeBranchFromJSON([]byte(in))
	assert.NotNil(t, err)
	assert.Equal(t, "Expected JSON object start, got delimiter [ instead", err.Error())
}

func TestDecodeEmpty(t *testing.T) {
	in := ``
	_, err := Store{}.treeBranchFromJSON([]byte(in))
	assert.NotNil(t, err)
	assert.Equal(t, "EOF", err.Error())
}

func TestDecodeNestedJSONObject(t *testing.T) {
	in := `{"foo": {"foo": "bar"}}`
	expected := sops.TreeBranch{
		sops.TreeItem{
			Key: "foo",
			Value: sops.TreeBranch{
				sops.TreeItem{
					Key:   "foo",
					Value: "bar",
				},
			},
		},
	}
	branch, err := Store{}.treeBranchFromJSON([]byte(in))
	assert.Nil(t, err)
	assert.Equal(t, expected, branch)
}

func TestDecodeJSONWithArray(t *testing.T) {
	in := `{"foo": {"foo": [1, 2, 3]}, "bar": "baz"}`
	expected := sops.TreeBranch{
		sops.TreeItem{
			Key: "foo",
			Value: sops.TreeBranch{
				sops.TreeItem{
					Key:   "foo",
					Value: []interface{}{1.0, 2.0, 3.0},
				},
			},
		},
		sops.TreeItem{
			Key:   "bar",
			Value: "baz",
		},
	}
	branch, err := Store{}.treeBranchFromJSON([]byte(in))
	assert.Nil(t, err)
	assert.Equal(t, expected, branch)
}

func TestDecodeJSONArrayOfObjects(t *testing.T) {
	in := `{"foo": [{"bar": "foo"}, {"foo": "bar"}]}`
	expected := sops.TreeBranch{
		sops.TreeItem{
			Key: "foo",
			Value: []interface{}{
				sops.TreeBranch{
					sops.TreeItem{
						Key:   "bar",
						Value: "foo",
					},
				},
				sops.TreeBranch{
					sops.TreeItem{
						Key:   "foo",
						Value: "bar",
					},
				},
			},
		},
	}
	branch, err := Store{}.treeBranchFromJSON([]byte(in))
	assert.Nil(t, err)
	assert.Equal(t, expected, branch)
}

func TestDecodeJSONArrayOfArrays(t *testing.T) {
	in := `{"foo": [[["foo", {"bar": "foo"}]]]}`
	expected := sops.TreeBranch{
		sops.TreeItem{
			Key: "foo",
			Value: []interface{}{
				[]interface{}{
					[]interface{}{
						"foo",
						sops.TreeBranch{
							sops.TreeItem{
								Key:   "bar",
								Value: "foo",
							},
						},
					},
				},
			},
		},
	}
	branch, err := Store{}.treeBranchFromJSON([]byte(in))
	assert.Nil(t, err)
	assert.Equal(t, expected, branch)
}

func TestEncodeSimpleJSON(t *testing.T) {
	branch := sops.TreeBranch{
		sops.TreeItem{
			Key:   "foo",
			Value: "bar",
		},
		sops.TreeItem{
			Key:   "foo",
			Value: 3.0,
		},
		sops.TreeItem{
			Key:   "bar",
			Value: false,
		},
	}
	out, err := Store{}.jsonFromTreeBranch(branch)
	assert.Nil(t, err)
	expected, _ := Store{}.treeBranchFromJSON(out)
	assert.Equal(t, expected, branch)
}

func TestEncodeJSONWithEscaping(t *testing.T) {
	branch := sops.TreeBranch{
		sops.TreeItem{
			Key:   "foo\\bar",
			Value: "value",
		},
		sops.TreeItem{
			Key:   "a_key_with\"quotes\"",
			Value: 4.0,
		},
		sops.TreeItem{
			Key:   "baz\\\\foo",
			Value: 2.0,
		},
	}
	out, err := Store{}.jsonFromTreeBranch(branch)
	assert.Nil(t, err)
	expected, _ := Store{}.treeBranchFromJSON(out)
	assert.Equal(t, expected, branch)
}

func TestEncodeJSONArrayOfObjects(t *testing.T) {
	tree := sops.Tree{
		Branches: sops.TreeBranches{
			sops.TreeBranch{
				sops.TreeItem{
					Key: "foo",
					Value: []interface{}{
						sops.TreeBranch{
							sops.TreeItem{
								Key:   "foo",
								Value: 3,
							},
							sops.TreeItem{
								Key:   "bar",
								Value: false,
							},
						},
						2,
					},
				},
			},
		},
	}
	expected := `{
	"foo": [
		{
			"foo": 3,
			"bar": false
		},
		2
	]
}`
	store := Store{
		config: config.JSONStoreConfig{
			Indent: -1,
		},
	}
	out, err := store.EmitPlainFile(tree.Branches)
	assert.Nil(t, err)
	assert.Equal(t, expected, string(out))
}

func TestUnmarshalMetadataFromNonSOPSFile(t *testing.T) {
	data := []byte(`{"hello": 2}`)
	store := Store{}
	_, err := store.LoadEncryptedFile(data)
	assert.Equal(t, sops.MetadataNotFound, err)
}

func TestLoadJSONFormattedBinaryFile(t *testing.T) {
	// This is JSON data, but we want SOPS to interpret it as binary,
	// e.g. because the --input-type binary flag was provided.
	data := []byte(`{"hello": 2}`)
	store := BinaryStore{}
	branches, err := store.LoadPlainFile(data)
	assert.Nil(t, err)
	assert.Equal(t, "data", branches[0][0].Key)
}

func TestEmitBinaryFile(t *testing.T) {
	store := BinaryStore{}
	data, err := store.EmitPlainFile(sops.TreeBranches{
		sops.TreeBranch{
			sops.TreeItem{
				Key:   "data",
				Value: "foo",
			},
		},
	})
	assert.Nil(t, err)
	assert.Equal(t, []byte("foo"), data)
}

func TestEmitBinaryFileWrongBranches(t *testing.T) {
	store := BinaryStore{}
	data, err := store.EmitPlainFile(sops.TreeBranches{
		sops.TreeBranch{
			sops.TreeItem{
				Key:   "data",
				Value: "bar",
			},
		},
		sops.TreeBranch{
			sops.TreeItem{
				Key:   "data",
				Value: "bar",
			},
		},
	})
	assert.Nil(t, data)
	assert.Contains(t, err.Error(), "there must be exactly one tree branch")

	data, err = store.EmitPlainFile(sops.TreeBranches{})
	assert.Nil(t, data)
	assert.Contains(t, err.Error(), "there must be exactly one tree branch")
}

func TestEmitBinaryFileNoData(t *testing.T) {
	store := BinaryStore{}
	data, err := store.EmitPlainFile(sops.TreeBranches{
		sops.TreeBranch{
			sops.TreeItem{
				Key:   "foo",
				Value: "bar",
			},
		},
	})
	assert.Nil(t, data)
	assert.Contains(t, err.Error(), "no binary data found in tree")
}

func TestEmitBinaryFileWrongDataType(t *testing.T) {
	store := BinaryStore{}
	data, err := store.EmitPlainFile(sops.TreeBranches{
		sops.TreeBranch{
			sops.TreeItem{
				Key: "data",
				Value: sops.TreeItem{
					Key:   "foo",
					Value: "bar",
				},
			},
		},
	})
	assert.Nil(t, data)
	assert.Contains(t, err.Error(), "'data' key in tree does not have a string value")
}

func TestEmitValueString(t *testing.T) {
	bytes, err := (&Store{}).EmitValue("hello")
	assert.Nil(t, err)
	assert.Equal(t, []byte("\"hello\""), bytes)
}

func TestIndentTwoSpaces(t *testing.T) {
	tree := sops.Tree{
		Branches: sops.TreeBranches{
			sops.TreeBranch{
				sops.TreeItem{
					Key: "foo",
					Value: []interface{}{
						sops.TreeBranch{
							sops.TreeItem{
								Key:   "foo",
								Value: 3,
							},
							sops.TreeItem{
								Key:   "bar",
								Value: false,
							},
						},
						2,
					},
				},
			},
		},
	}
	expected := `{
  "foo": [
    {
      "foo": 3,
      "bar": false
    },
    2
  ]
}`
	store := Store{
		config: config.JSONStoreConfig{
			Indent: 2,
		},
	}
	out, err := store.EmitPlainFile(tree.Branches)
	assert.Nil(t, err)
	assert.Equal(t, expected, string(out))
}

func TestIndentDefault(t *testing.T) {
	tree := sops.Tree{
		Branches: sops.TreeBranches{
			sops.TreeBranch{
				sops.TreeItem{
					Key: "foo",
					Value: []interface{}{
						sops.TreeBranch{
							sops.TreeItem{
								Key:   "foo",
								Value: 3,
							},
							sops.TreeItem{
								Key:   "bar",
								Value: false,
							},
						},
						2,
					},
				},
			},
		},
	}
	expected := `{
	"foo": [
		{
			"foo": 3,
			"bar": false
		},
		2
	]
}`
	store := Store{
		config: config.JSONStoreConfig{
			Indent: -1,
		},
	}
	out, err := store.EmitPlainFile(tree.Branches)
	assert.Nil(t, err)
	assert.Equal(t, expected, string(out))
}

func TestNoIndent(t *testing.T) {
	tree := sops.Tree{
		Branches: sops.TreeBranches{
			sops.TreeBranch{
				sops.TreeItem{
					Key: "foo",
					Value: []interface{}{
						sops.TreeBranch{
							sops.TreeItem{
								Key:   "foo",
								Value: 3,
							},
							sops.TreeItem{
								Key:   "bar",
								Value: false,
							},
						},
						2,
					},
				},
			},
		},
	}
	expected := `{
"foo": [
{
"foo": 3,
"bar": false
},
2
]
}`
	store := Store{
		config: config.JSONStoreConfig{
			Indent: 0,
		},
	}
	out, err := store.EmitPlainFile(tree.Branches)
	assert.Nil(t, err)
	assert.Equal(t, expected, string(out))
<<<<<<< HEAD
}

func TestComments(t *testing.T) {
	tree := sops.Tree{
		Branches: sops.TreeBranches{
			sops.TreeBranch{
				sops.TreeItem{
					Key: "foo",
					Value: []interface{}{
						sops.Comment{Value: " comment 0"},
						sops.TreeBranch{
							sops.TreeItem{
								Key:   sops.Comment{Value: " comment 1"},
								Value: nil,
							},
							sops.TreeItem{
								Key:   "foo",
								Value: 3,
							},
							sops.TreeItem{
								Key:   sops.Comment{Value: " comment 2"},
								Value: nil,
							},
							sops.TreeItem{
								Key:   sops.Comment{Value: " comment 3"},
								Value: nil,
							},
							sops.TreeItem{
								Key:   "bar",
								Value: false,
							},
							sops.TreeItem{
								Key:   sops.Comment{Value: " comment 4"},
								Value: nil,
							},
							sops.TreeItem{
								Key:   sops.Comment{Value: " comment 5"},
								Value: nil,
							},
						},
						sops.Comment{Value: " comment 6"},
						sops.Comment{Value: " comment 7"},
						2,
						sops.Comment{Value: " comment 8"},
						sops.Comment{Value: " comment 9"},
					},
				},
			},
		},
	}
	expected := `{
  "foo": [
    {
      "foo": 3,
      "bar": false
    },
    2
  ]
}`
	store := Store{
		config: config.JSONStoreConfig{
			Indent: 2,
		},
	}
	out, err := store.EmitPlainFile(tree.Branches)
	assert.Nil(t, err)
	assert.Equal(t, expected, string(out))
=======

}

func TestConflictingAttributes(t *testing.T) {
	// See https://stackoverflow.com/a/23195243
	// Duplicate keys in json is technically valid, but discouraged.
	// Implementations may handle them differently. ECMA-262 says
	//
	// > In the case where there are duplicate name Strings within an object,
	// > lexically preceding values for the same key shall be overwritten.

	data := `
{
  "hello": "Sops config file", 
  "hello": "Doubles are ok", 
  "hello": ["repeatedly"],
  "hello": 3.14
}
`
	s := new(Store)
	_, err := s.LoadPlainFile([]byte(data))
	assert.Nil(t, err)
>>>>>>> adad27e2
}<|MERGE_RESOLUTION|>--- conflicted
+++ resolved
@@ -539,7 +539,28 @@
 	out, err := store.EmitPlainFile(tree.Branches)
 	assert.Nil(t, err)
 	assert.Equal(t, expected, string(out))
-<<<<<<< HEAD
+
+}
+
+func TestConflictingAttributes(t *testing.T) {
+	// See https://stackoverflow.com/a/23195243
+	// Duplicate keys in json is technically valid, but discouraged.
+	// Implementations may handle them differently. ECMA-262 says
+	//
+	// > In the case where there are duplicate name Strings within an object,
+	// > lexically preceding values for the same key shall be overwritten.
+
+	data := `
+{
+  "hello": "Sops config file", 
+  "hello": "Doubles are ok", 
+  "hello": ["repeatedly"],
+  "hello": 3.14
+}
+`
+	s := new(Store)
+	_, err := s.LoadPlainFile([]byte(data))
+	assert.Nil(t, err)
 }
 
 func TestComments(t *testing.T) {
@@ -607,28 +628,4 @@
 	out, err := store.EmitPlainFile(tree.Branches)
 	assert.Nil(t, err)
 	assert.Equal(t, expected, string(out))
-=======
-
-}
-
-func TestConflictingAttributes(t *testing.T) {
-	// See https://stackoverflow.com/a/23195243
-	// Duplicate keys in json is technically valid, but discouraged.
-	// Implementations may handle them differently. ECMA-262 says
-	//
-	// > In the case where there are duplicate name Strings within an object,
-	// > lexically preceding values for the same key shall be overwritten.
-
-	data := `
-{
-  "hello": "Sops config file", 
-  "hello": "Doubles are ok", 
-  "hello": ["repeatedly"],
-  "hello": 3.14
-}
-`
-	s := new(Store)
-	_, err := s.LoadPlainFile([]byte(data))
-	assert.Nil(t, err)
->>>>>>> adad27e2
 }
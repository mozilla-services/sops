name: "CodeQL"

on:
  push:
    branches: [ "main" ]
  pull_request:
    branches: [ "main" ]
    # Ignore changes to common non-code files.
    paths-ignore:
      - '**/*.md'
      - '**/*.rst'
      - '**/*.txt'
      - '**/*.yml'
      - '**/*.yaml'
      - '**/*.json'
      - '**/*.ini'
      - '**/*.env'
  schedule:
    - cron: '25 6 * * 3'

jobs:
  analyze:
    name: Analyze
    runs-on: ubuntu-latest
    permissions:
      actions: read
      contents: read
      security-events: write

    steps:
      - name: Checkout code
        uses: actions/checkout@692973e3d937129bcbf40652eb9f2f61becf3332 # v4.1.7

      # Initializes the CodeQL tools for scanning.
      - name: Initialize CodeQL
<<<<<<< HEAD
        uses: github/codeql-action/init@2c779ab0d087cd7fe7b826087247c2c81f27bfa6 # v3.26.5
=======
        uses: github/codeql-action/init@4dd16135b69a43b6c8efb853346f8437d92d3c93 # v3.26.6
>>>>>>> f9ae7963
        with:
          languages: go
          # xref: https://docs.github.com/en/code-security/code-scanning/automatically-scanning-your-code-for-vulnerabilities-and-errors/configuring-code-scanning#using-queries-in-ql-packs
          # xref: https://codeql.github.com/codeql-query-help/go/
          queries: security-and-quality

      # Build the project, and run CodeQL analysis.
      # We do not make use of autobuild as this would run the first Make
      # target, which includes a lot more than just the Go files we want to
      # scan.
      - name: Build
        run: make install

      - name: Perform CodeQL Analysis
<<<<<<< HEAD
        uses: github/codeql-action/analyze@2c779ab0d087cd7fe7b826087247c2c81f27bfa6 # v3.26.5
=======
        uses: github/codeql-action/analyze@4dd16135b69a43b6c8efb853346f8437d92d3c93 # v3.26.6
>>>>>>> f9ae7963
        with:
          category: "/language:go"<|MERGE_RESOLUTION|>--- conflicted
+++ resolved
@@ -33,11 +33,7 @@
 
       # Initializes the CodeQL tools for scanning.
       - name: Initialize CodeQL
-<<<<<<< HEAD
-        uses: github/codeql-action/init@2c779ab0d087cd7fe7b826087247c2c81f27bfa6 # v3.26.5
-=======
         uses: github/codeql-action/init@4dd16135b69a43b6c8efb853346f8437d92d3c93 # v3.26.6
->>>>>>> f9ae7963
         with:
           languages: go
           # xref: https://docs.github.com/en/code-security/code-scanning/automatically-scanning-your-code-for-vulnerabilities-and-errors/configuring-code-scanning#using-queries-in-ql-packs
@@ -52,10 +48,6 @@
         run: make install
 
       - name: Perform CodeQL Analysis
-<<<<<<< HEAD
-        uses: github/codeql-action/analyze@2c779ab0d087cd7fe7b826087247c2c81f27bfa6 # v3.26.5
-=======
         uses: github/codeql-action/analyze@4dd16135b69a43b6c8efb853346f8437d92d3c93 # v3.26.6
->>>>>>> f9ae7963
         with:
           category: "/language:go"
name: CLI

on:
  push:
    branches:
      - develop
      - master
  pull_request:
    branches:
      - develop
      - master

jobs:
  build:
    name: Build and test ${{ matrix.os }} ${{ matrix.arch }}
    runs-on: ubuntu-latest
    strategy:
      matrix:
        os: [linux, darwin, windows]
        arch: [amd64, arm64]
        exclude:
          - os: windows
            arch: arm64
    env:
      VAULT_VERSION: "1.1.3"
      VAULT_TOKEN: "root"
      VAULT_ADDR: "http://127.0.0.1:8200"
    steps:
      - name: Install dependencies
        run: sudo apt-get update && sudo apt-get install git -y
<<<<<<< HEAD
      - name: Set up Go 1.16
        uses: actions/setup-go@v2
        with:
          go-version: 1.16
=======
      - name: Set up Go 1.17
        uses: actions/setup-go@v2
        with:
          go-version: 1.17
>>>>>>> 624c7d02
        id: go
      - name: Check out code into the Go module directory
        uses: actions/checkout@v2
      - uses: actions/cache@v2
        with:
          path: ~/go/pkg/mod
          key: ${{ runner.os }}-go-${{ hashFiles('**/go.sum') }}
          restore-keys: |
            ${{ runner.os }}-go-
      - name: Build Linux and Darwin
        if: matrix.os != 'windows'
        run: GOOS=${{ matrix.os }} GOARCH=${{ matrix.arch }} go build -o sops-${{ matrix.os }}-${{ matrix.arch }}-${{ github.sha }} -v ./cmd/sops
      - name: Build Windows
        if: matrix.os == 'windows'
        run: GOOS=${{ matrix.os }} go build -o sops-${{ matrix.os }}-${{ github.sha }} -v ./cmd/sops
      - name: Import test GPG keys
        run: for i in 1 2 3 4 5; do gpg --import pgp/sops_functional_tests_key.asc && break || sleep 15; done
      - name: Test
        run: make test
      - name: Upload artifact for Linux and Darwin
        if: matrix.os != 'windows'
        uses: actions/upload-artifact@v2
        with:
          name: sops-${{ matrix.os }}-${{ matrix.arch }}-${{ github.sha }}
          path: sops-${{ matrix.os }}-${{ matrix.arch }}-${{ github.sha }}
      - name: Upload artifact for Windows
        if: matrix.os == 'windows'
        uses: actions/upload-artifact@v2
        with:
          name: sops-${{ matrix.os }}-${{ github.sha }}
          path: sops-${{ matrix.os }}-${{ github.sha }}
  test:
    name: Functional tests
    runs-on: ubuntu-latest
    needs: [build]
    env:
      VAULT_VERSION: "1.1.3"
      VAULT_TOKEN: "root"
      VAULT_ADDR: "http://127.0.0.1:8200"
    steps:
      - name: Install rustup
        run: curl --proto '=https' --tlsv1.2 -sSf https://sh.rustup.rs | bash -s -- -y --default-toolchain 1.47.0
      - name: Check out code
        uses: actions/checkout@v2
      - uses: actions/download-artifact@v2
        with:
          name: sops-linux-amd64-${{ github.sha }}
      - name: Move SOPS binary
        run: mv sops-linux-amd64-${{ github.sha }} ./functional-tests/sops
      - name: Make SOPS binary executable
        run: chmod +x ./functional-tests/sops
      - name: Download Vault
        run: curl -O "https://releases.hashicorp.com/vault/${VAULT_VERSION}/vault_${VAULT_VERSION}_linux_amd64.zip" && sudo unzip vault_${VAULT_VERSION}_linux_amd64.zip -d /usr/local/bin/
      - name: Start Vault server
        run: vault server -dev -dev-root-token-id="$VAULT_TOKEN" &
      - name: Enable Vault KV
        run: vault secrets enable -version=1 kv
      - name: Import test GPG keys
        run: for i in 1 2 3 4 5; do gpg --import pgp/sops_functional_tests_key.asc && break || sleep 15; done
      - name: Run tests
        run: cargo test
        working-directory: ./functional-tests<|MERGE_RESOLUTION|>--- conflicted
+++ resolved
@@ -28,17 +28,10 @@
     steps:
       - name: Install dependencies
         run: sudo apt-get update && sudo apt-get install git -y
-<<<<<<< HEAD
-      - name: Set up Go 1.16
-        uses: actions/setup-go@v2
-        with:
-          go-version: 1.16
-=======
       - name: Set up Go 1.17
         uses: actions/setup-go@v2
         with:
           go-version: 1.17
->>>>>>> 624c7d02
         id: go
       - name: Check out code into the Go module directory
         uses: actions/checkout@v2

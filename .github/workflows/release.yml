--- conflicted
+++ resolved
@@ -15,17 +15,10 @@
         run: sudo apt-get update && sudo apt-get install git ruby rpm -y
       - name: Install fpm
         run: gem install fpm || sudo gem install fpm
-<<<<<<< HEAD
-      - name: Set up Go 1.16
-        uses: actions/setup-go@v2
-        with:
-          go-version: 1.16
-=======
       - name: Set up Go 1.17
         uses: actions/setup-go@v2
         with:
           go-version: 1.17
->>>>>>> 624c7d02
         id: go
       - name: Check out code into the Go module directory
         uses: actions/checkout@v2

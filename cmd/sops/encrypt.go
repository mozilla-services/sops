package main

import (
	"io/ioutil"
	"path/filepath"

	"fmt"

	wordwrap "github.com/mitchellh/go-wordwrap"
	"go.mozilla.org/sops"
	"go.mozilla.org/sops/cmd/sops/codes"
	"go.mozilla.org/sops/cmd/sops/common"
	"go.mozilla.org/sops/keyservice"
)

type encryptOpts struct {
	Cipher            sops.Cipher
	InputStore        sops.Store
	OutputStore       sops.Store
	InputPath         string
	KeyServices       []keyservice.KeyServiceClient
	UnencryptedSuffix string
	EncryptedSuffix   string
	KeyGroups         []sops.KeyGroup
	GroupThreshold    int
}

type fileAlreadyEncryptedError struct{}

func (err *fileAlreadyEncryptedError) Error() string {
	return "File already encrypted"
}

func (err *fileAlreadyEncryptedError) UserError() string {
	message := "The file you have provided contains a top-level entry called " +
		"'sops'. This is generally due to the file already being encrypted. " +
		"SOPS uses a top-level entry called 'sops' to store the metadata " +
		"required to decrypt the file. For this reason, SOPS can not " +
		"encrypt files that already contain such an entry.\n\n" +
		"If this is an unencrypted file, rename the 'sops' entry.\n\n" +
		"If this is an encrypted file and you want to edit it, use the " +
		"editor mode, for example: `sops my_file.yaml`"
	return wordwrap.WrapString(message, 75)
}

func ensureNoMetadata(opts encryptOpts, bytes []byte) error {
	_, err := opts.InputStore.LoadEncryptedFile(bytes)
	if err == sops.MetadataNotFound {
		return nil
	}
	return &fileAlreadyEncryptedError{}
}

func encrypt(opts encryptOpts) (encryptedFile []byte, err error) {
	// Load the file
	fileBytes, err := ioutil.ReadFile(opts.InputPath)
	if err != nil {
		return nil, common.NewExitError(fmt.Sprintf("Error reading file: %s", err), codes.CouldNotReadInputFile)
	}
	if err := ensureNoMetadata(opts, fileBytes); err != nil {
		return nil, common.NewExitError(err, codes.FileAlreadyEncrypted)
	}
<<<<<<< HEAD
	branch, err := opts.InputStore.Unmarshal(fileBytes)
=======
	var tree sops.Tree
	branch, err := opts.InputStore.LoadPlainFile(fileBytes)
>>>>>>> 1ffc93df
	if err != nil {
		return nil, common.NewExitError(fmt.Sprintf("Error unmarshalling file: %s", err), codes.CouldNotReadInputFile)
	}
	path, err := filepath.Abs(opts.InputPath)
	if err != nil {
		return nil, err
	}
	tree := sops.Tree{
		Branch: branch,
		Metadata: sops.Metadata{
			KeyGroups:         opts.KeyGroups,
			UnencryptedSuffix: opts.UnencryptedSuffix,
			EncryptedSuffix:   opts.EncryptedSuffix,
			Version:           version,
			ShamirThreshold:   opts.GroupThreshold,
		},
		FilePath: path,
	}
	dataKey, errs := tree.GenerateDataKeyWithKeyServices(opts.KeyServices)
	if len(errs) > 0 {
		err = fmt.Errorf("Could not generate data key: %s", errs)
		return nil, err
	}

	err = common.EncryptTree(common.EncryptTreeOpts{
		DataKey: dataKey,
		Tree:    &tree,
		Cipher:  opts.Cipher,
	})
	if err != nil {
		return nil, err
	}

	encryptedFile, err = opts.OutputStore.EmitEncryptedFile(tree)
	if err != nil {
		return nil, common.NewExitError(fmt.Sprintf("Could not marshal tree: %s", err), codes.ErrorDumpingTree)
	}
	return
}<|MERGE_RESOLUTION|>--- conflicted
+++ resolved
@@ -60,12 +60,7 @@
 	if err := ensureNoMetadata(opts, fileBytes); err != nil {
 		return nil, common.NewExitError(err, codes.FileAlreadyEncrypted)
 	}
-<<<<<<< HEAD
-	branch, err := opts.InputStore.Unmarshal(fileBytes)
-=======
-	var tree sops.Tree
 	branch, err := opts.InputStore.LoadPlainFile(fileBytes)
->>>>>>> 1ffc93df
 	if err != nil {
 		return nil, common.NewExitError(fmt.Sprintf("Error unmarshalling file: %s", err), codes.CouldNotReadInputFile)
 	}

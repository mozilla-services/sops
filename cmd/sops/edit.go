--- conflicted
+++ resolved
@@ -90,12 +90,7 @@
 			return nil, err
 		}
 	}
-<<<<<<< HEAD
-	branch, err := opts.InputStore.Unmarshal(fileBytes)
-=======
-	var tree sops.Tree
 	branch, err := opts.InputStore.LoadPlainFile(fileBytes)
->>>>>>> 1ffc93df
 	if err != nil {
 		return nil, common.NewExitError(fmt.Sprintf("Error unmarshalling file: %s", err), codes.CouldNotReadInputFile)
 	}

--- conflicted
+++ resolved
@@ -36,16 +36,14 @@
 	"gopkg.in/urfave/cli.v1"
 )
 
-<<<<<<< HEAD
 // auditor should be overwritten on build time using the -X ldflag
 var auditor string
-=======
+
 var log *logrus.Logger
 
 func init() {
 	log = logging.NewLogger("CMD")
 }
->>>>>>> 3dd0ef6b
 
 func main() {
 	if auditor == "postgres" {

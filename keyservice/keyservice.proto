--- conflicted
+++ resolved
@@ -38,16 +38,14 @@
 	string version = 3;
 }
 
-<<<<<<< HEAD
 message AliyunKmsKey {
 	string role = 1;
 	string access_key_id = 2;
 	string access_key_secret = 3;
 	string region_id = 4;
-=======
+
 message AgeKey {
 	string recipient = 1;
->>>>>>> 10497733
 }
 
 message EncryptRequest {
